import typing
from functools import partial

import pandas as pd
import streamlit as st

import testgen.common.process_service as process_service
import testgen.ui.services.database_service as db
import testgen.ui.services.form_service as fm
import testgen.ui.services.query_service as dq
import testgen.ui.services.test_run_service as test_run_service
from testgen.ui.components import widgets as testgen
from testgen.ui.components.widgets import testgen_component
from testgen.ui.navigation.menu import MenuItem
from testgen.ui.navigation.page import Page
from testgen.ui.queries import project_queries
from testgen.ui.services import authentication_service
from testgen.ui.session import session
from testgen.ui.views.dialogs.run_tests_dialog import run_tests_dialog

PAGE_SIZE = 50
PAGE_ICON = "labs"


class TestRunsPage(Page):
    path = "test-runs"
    can_activate: typing.ClassVar = [
        lambda: session.authentication_status,
        lambda: session.project != None or "overview",
    ]
    menu_item = MenuItem(icon=PAGE_ICON, label="Data Quality Testing", order=2)

    def render(self, project_code: str | None = None, table_group_id: str | None = None, test_suite_id: str | None = None, **_kwargs) -> None:
        testgen.page_header(
            "Test Runs",
            "https://docs.datakitchen.io/article/dataops-testgen-help/test-results",
        )

        project_code = project_code or session.project
        if render_empty_state(project_code):
            return

        group_filter_column, suite_filter_column, actions_column = st.columns([.3, .3, .4], vertical_alignment="bottom")

        with group_filter_column:
            table_groups_df = get_db_table_group_choices(project_code)
            table_group_id = testgen.select(
                options=table_groups_df,
                value_column="id",
                display_column="table_groups_name",
                default_value=table_group_id,
                bind_to_query="table_group_id",
                label="Table Group",
            )

        with suite_filter_column:
            test_suites_df = get_db_test_suite_choices(project_code, table_group_id)
            test_suite_id = testgen.select(
                options=test_suites_df,
                value_column="id",
                display_column="test_suite",
                default_value=test_suite_id,
                bind_to_query="test_suite_id",
                label="Test Suite",
            )

        with actions_column:
            testgen.flex_row_end(actions_column)

            if authentication_service.current_user_has_edit_role():
                st.button(
                    ":material/play_arrow: Run Tests",
                    help="Run tests for a test suite",
                    on_click=partial(run_tests_dialog, project_code, None, test_suite_id)
                )

        fm.render_refresh_button(actions_column)

        testgen.whitespace(0.5)
        list_container = st.container()

        test_runs_df = get_db_test_runs(project_code, table_group_id, test_suite_id)
        page_index = testgen.paginator(count=len(test_runs_df), page_size=PAGE_SIZE)
        paginated_df = test_runs_df[PAGE_SIZE * page_index : PAGE_SIZE * (page_index + 1)]

        with list_container:
            testgen_component(
                "test_runs",
                props={ "items": paginated_df.to_json(orient="records") },
                event_handlers={ "RunCanceled": on_cancel_run }
            )


def render_empty_state(project_code: str) -> bool:
    project_summary_df = project_queries.get_summary_by_code(project_code)
    if project_summary_df["test_runs_ct"]:
        return False

    label="No test runs yet"
    testgen.whitespace(5)
    if not project_summary_df["connections_ct"]:
        testgen.empty_state(
            label=label,
            icon=PAGE_ICON,
            message=testgen.EmptyStateMessage.Connection,
            action_label="Go to Connections",
            link_href="connections",
        )
    elif not project_summary_df["table_groups_ct"]:
        testgen.empty_state(
            label=label,
            icon=PAGE_ICON,
            message=testgen.EmptyStateMessage.TableGroup,
            action_label="Go to Table Groups",
            link_href="connections:table-groups",
            link_params={ "connection_id": str(project_summary_df["default_connection_id"]) }
        )
<<<<<<< HEAD
    elif not project_summary_df["test_suites_ct"] or not project_summary_df["test_definitions_ct"]:
        testgen.empty_state(
            label=label,
            icon=PAGE_ICON,
            message=testgen.EmptyStateMessage.TestSuite,
            action_label="Go to Test Suites",
            link_href="test-suites",
        )
    else:
        testgen.empty_state(
            label=label,
            icon=PAGE_ICON,
            message=testgen.EmptyStateMessage.TestExecution,
            action_label="Run Tests",
            button_onclick=partial(run_tests_dialog, project_code),
            button_icon="play_arrow",
        )
    return True
=======

    with status_column:
        testgen.flex_row_start()

        status_display_map = {
            "Running": { "label": "Running", "color": "blue" },
            "Complete": { "label": "Completed", "color": "" },
            "Error": { "label": "Error", "color": "red" },
            "Cancelled": { "label": "Canceled", "color": "purple" },
        }
        status_attrs = status_display_map.get(status, { "label": "Unknown", "color": "grey" })

        st.html(f"""
                <p class="text" style="color: var(--{status_attrs["color"]})">{status_attrs["label"]}</p>
                <p class="caption">{date_service.get_formatted_duration(test_run["duration"])}</p>
                """)

        if status == "Error" and (log_message := test_run["log_message"]):
            st.markdown("", help=log_message)

        if status == "Running" and pd.notnull(test_run["process_id"]):
            if testgen.button(
                type_="stroked",
                label="Cancel Run",
                style="width: auto; height: 32px; color: var(--purple); margin-left: 16px;",
                key=f"test_run:keys:cancel-run:{test_run_id}",
            ):
                on_cancel_run(test_run)

    with results_column:
        if to_int(test_run["test_ct"]):
            testgen.summary_bar(
                items=[
                    { "label": "Passed", "value": to_int(test_run["passed_ct"]), "color": "green" },
                    { "label": "Warning", "value": to_int(test_run["warning_ct"]), "color": "yellow" },
                    { "label": "Failed", "value": to_int(test_run["failed_ct"]), "color": "red" },
                    { "label": "Error", "value": to_int(test_run["error_ct"]), "color": "brown" },
                    { "label": "Dismissed", "value": to_int(test_run["dismissed_ct"]), "color": "grey" },
                ],
                height=10,
                width=300,
            )
        else:
            st.markdown("--")
>>>>>>> ce0cc424


def on_cancel_run(test_run: pd.Series) -> None:
    process_status, process_message = process_service.kill_test_run(to_int(test_run["process_id"]))
    if process_status:
        test_run_service.update_status(test_run["test_run_id"], "Cancelled")

    fm.reset_post_updates(str_message=f":{'green' if process_status else 'red'}[{process_message}]", as_toast=True)


@st.cache_data(show_spinner=False)
def run_test_suite_lookup_query(schema: str, project_code: str, table_groups_id: str | None = None) -> pd.DataFrame:
    table_group_condition = f" AND test_suites.table_groups_id = '{table_groups_id}' " if table_groups_id else ""
    sql = f"""
    SELECT test_suites.id::VARCHAR(50),
        test_suites.test_suite
    FROM {schema}.test_suites
        LEFT JOIN {schema}.table_groups ON test_suites.table_groups_id = table_groups.id
    WHERE test_suites.project_code = '{project_code}'
    {table_group_condition}
    ORDER BY test_suites.test_suite
    """
    return db.retrieve_data(sql)


@st.cache_data(show_spinner=False)
def get_db_table_group_choices(project_code: str) -> pd.DataFrame:
    schema = st.session_state["dbschema"]
    return dq.run_table_groups_lookup_query(schema, project_code)


@st.cache_data(show_spinner=False)
def get_db_test_suite_choices(project_code: str, table_groups_id: str | None = None) -> pd.DataFrame:
    schema = st.session_state["dbschema"]
    return run_test_suite_lookup_query(schema, project_code, table_groups_id)


# @st.cache_data(show_spinner="Retrieving Data")
def get_db_test_runs(project_code: str, table_groups_id: str | None = None, test_suite_id: str | None = None) -> pd.DataFrame:
    schema = st.session_state["dbschema"]
    table_group_condition = f" AND test_suites.table_groups_id = '{table_groups_id}' " if table_groups_id else ""
    test_suite_condition = f" AND test_suites.id = '{test_suite_id}' " if test_suite_id else ""
    sql = f"""
    WITH run_results AS (
        SELECT test_run_id,
            SUM(
                CASE
                    WHEN COALESCE(disposition, 'Confirmed') = 'Confirmed'
                    AND result_status = 'Passed' THEN 1
                    ELSE 0
                END
            ) as passed_ct,
            SUM(
                CASE
                    WHEN COALESCE(disposition, 'Confirmed') = 'Confirmed'
                    AND result_status = 'Warning' THEN 1
                    ELSE 0
                END
            ) as warning_ct,
            SUM(
                CASE
                    WHEN COALESCE(disposition, 'Confirmed') = 'Confirmed'
                    AND result_status = 'Failed' THEN 1
                    ELSE 0
                END
            ) as failed_ct,
            SUM(
                CASE
                    WHEN COALESCE(disposition, 'Confirmed') = 'Confirmed'
                    AND result_status = 'Error' THEN 1
                    ELSE 0
                END
            ) as error_ct,
            SUM(
                CASE
                    WHEN COALESCE(disposition, 'Confirmed') IN ('Dismissed', 'Inactive') THEN 1
                    ELSE 0
                END
            ) as dismissed_ct
        FROM {schema}.test_results
        GROUP BY test_run_id
    )
    SELECT test_runs.id::VARCHAR as test_run_id,
        test_runs.test_starttime,
        table_groups.table_groups_name,
        test_suites.test_suite,
        test_runs.status,
        test_runs.duration,
        test_runs.process_id,
        test_runs.log_message,
        test_runs.test_ct,
        run_results.passed_ct,
        run_results.warning_ct,
        run_results.failed_ct,
        run_results.error_ct,
        run_results.dismissed_ct
    FROM {schema}.test_runs
        LEFT JOIN run_results ON (test_runs.id = run_results.test_run_id)
        INNER JOIN {schema}.test_suites ON (test_runs.test_suite_id = test_suites.id)
        INNER JOIN {schema}.table_groups ON (test_suites.table_groups_id = table_groups.id)
        INNER JOIN {schema}.projects ON (test_suites.project_code = projects.project_code)
    WHERE test_suites.project_code = '{project_code}'
    {table_group_condition}
    {test_suite_condition}
    ORDER BY test_runs.test_starttime DESC;
    """

    return db.retrieve_data(sql)<|MERGE_RESOLUTION|>--- conflicted
+++ resolved
@@ -17,6 +17,7 @@
 from testgen.ui.services import authentication_service
 from testgen.ui.session import session
 from testgen.ui.views.dialogs.run_tests_dialog import run_tests_dialog
+from testgen.utils import to_int
 
 PAGE_SIZE = 50
 PAGE_ICON = "labs"
@@ -115,7 +116,6 @@
             link_href="connections:table-groups",
             link_params={ "connection_id": str(project_summary_df["default_connection_id"]) }
         )
-<<<<<<< HEAD
     elif not project_summary_df["test_suites_ct"] or not project_summary_df["test_definitions_ct"]:
         testgen.empty_state(
             label=label,
@@ -134,52 +134,6 @@
             button_icon="play_arrow",
         )
     return True
-=======
-
-    with status_column:
-        testgen.flex_row_start()
-
-        status_display_map = {
-            "Running": { "label": "Running", "color": "blue" },
-            "Complete": { "label": "Completed", "color": "" },
-            "Error": { "label": "Error", "color": "red" },
-            "Cancelled": { "label": "Canceled", "color": "purple" },
-        }
-        status_attrs = status_display_map.get(status, { "label": "Unknown", "color": "grey" })
-
-        st.html(f"""
-                <p class="text" style="color: var(--{status_attrs["color"]})">{status_attrs["label"]}</p>
-                <p class="caption">{date_service.get_formatted_duration(test_run["duration"])}</p>
-                """)
-
-        if status == "Error" and (log_message := test_run["log_message"]):
-            st.markdown("", help=log_message)
-
-        if status == "Running" and pd.notnull(test_run["process_id"]):
-            if testgen.button(
-                type_="stroked",
-                label="Cancel Run",
-                style="width: auto; height: 32px; color: var(--purple); margin-left: 16px;",
-                key=f"test_run:keys:cancel-run:{test_run_id}",
-            ):
-                on_cancel_run(test_run)
-
-    with results_column:
-        if to_int(test_run["test_ct"]):
-            testgen.summary_bar(
-                items=[
-                    { "label": "Passed", "value": to_int(test_run["passed_ct"]), "color": "green" },
-                    { "label": "Warning", "value": to_int(test_run["warning_ct"]), "color": "yellow" },
-                    { "label": "Failed", "value": to_int(test_run["failed_ct"]), "color": "red" },
-                    { "label": "Error", "value": to_int(test_run["error_ct"]), "color": "brown" },
-                    { "label": "Dismissed", "value": to_int(test_run["dismissed_ct"]), "color": "grey" },
-                ],
-                height=10,
-                width=300,
-            )
-        else:
-            st.markdown("--")
->>>>>>> ce0cc424
 
 
 def on_cancel_run(test_run: pd.Series) -> None:
