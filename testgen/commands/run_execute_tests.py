--- conflicted
+++ resolved
@@ -30,33 +30,6 @@
     booErrors = False
     error_msg = ""
 
-<<<<<<< HEAD
-    LOG.info("CurrentStep: Retrieving TestExec Parameters")
-    dctParms = RetrieveTestExecParms(strProjectCode, strTestSuite)
-
-    # Set Project Connection Parms in common.db_bridgers from retrieved parms
-    LOG.info("CurrentStep: Assigning Connection Parms")
-
-    AssignConnectParms(
-        dctParms["project_code"],
-        dctParms["connection_id"],
-        dctParms["project_host"],
-        dctParms["project_port"],
-        dctParms["project_db"],
-        dctParms["table_group_schema"],
-        dctParms["project_user"],
-        dctParms["sql_flavor"],
-        dctParms["url"],
-        dctParms["connect_by_url"],
-        dctParms["connect_by_key"],
-        dctParms["private_key"],
-        dctParms["private_key_passphrase"],
-        dctParms["http_path"],
-        "PROJECT",
-    )
-
-=======
->>>>>>> 6e340ec1
     LOG.info("CurrentStep: Initializing Query Generator")
 
     clsExecute = CTestExecutionSQL(strProjectCode, dctParms["sql_flavor"], dctParms["test_suite_id"], strTestSuite, minutes_offset)
@@ -171,6 +144,7 @@
         test_exec_params["connect_by_key"],
         test_exec_params["private_key"],
         test_exec_params["private_key_passphrase"],
+        test_exec_params["http_path"],
         "PROJECT",
     )
 
