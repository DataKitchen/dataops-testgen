import logging

from testgen.commands.queries.execute_cat_tests_query import CCATExecutionSQL
from testgen.commands.run_refresh_score_cards_results import run_refresh_score_cards_results
from testgen.common import (
    RetrieveDBResultsToDictList,
    RunActionQueryList,
    RunThreadedRetrievalQueryList,
    WriteListToDB,
)

LOG = logging.getLogger("testgen")


def RetrieveTargetTables(clsCATExecute):
    # Gets distinct list of tables to be tested, to aggregate tests by table, from dk db
    strQuery = clsCATExecute.GetDistinctTablesSQL()
    lstTables = RetrieveDBResultsToDictList("DKTG", strQuery)

    if len(lstTables) == 0:
        LOG.info("0 tables in the list for CAT test execution.")

    return lstTables


def AggregateTableTests(clsCATExecute):
    # Writes records of aggregated tests per table and sequence number
    # (to prevent table queries from getting too large) to dk db.
    strQuery = clsCATExecute.GetAggregateTableTestSQL()
    lstQueries = [strQuery]
    RunActionQueryList("DKTG", lstQueries)


def RetrieveTestParms(clsCATExecute):
    # Retrieves records of aggregated tests to run as queries from dk db
    strQuery = clsCATExecute.GetAggregateTestParmsSQL()
    lstResults = RetrieveDBResultsToDictList("DKTG", strQuery)

    return lstResults


def PrepCATQueries(clsCATExecute, lstCATParms):
    # Prepares CAT Queries and populates query list
    LOG.info("CurrentStep: Preparing CAT Queries")
    lstQueries = []
    for dctCATQuery in lstCATParms:
        clsCATExecute.target_schema = dctCATQuery["schema_name"]
        clsCATExecute.target_table = dctCATQuery["table_name"]
        clsCATExecute.dctTestParms = dctCATQuery
        strQuery = clsCATExecute.PrepCATQuerySQL()
        lstQueries.append(strQuery)

    return lstQueries


def ParseCATResults(clsCATExecute):
    # Parses aggregate results to individual test_result records at dk db
    strQuery = clsCATExecute.GetCATResultsParseSQL()
    RunActionQueryList("DKTG", [strQuery])


def FinalizeTestRun(clsCATExecute: CCATExecutionSQL):
    lstQueries = [clsCATExecute.FinalizeTestResultsSQL(),
                  clsCATExecute.PushTestRunStatusUpdateSQL(),
                  clsCATExecute.FinalizeTestSuiteUpdateSQL(),
                  clsCATExecute.TestScoringRollupRunSQL(),
                  clsCATExecute.TestScoringRollupTableGroupSQL()]
    RunActionQueryList(("DKTG"), lstQueries)
    run_refresh_score_cards_results(project_code=clsCATExecute.project_code)


def run_cat_test_queries(
    dctParms, strTestRunID, strTestTime, strProjectCode, strTestSuite, error_msg, minutes_offset=0, spinner=None
):
    booErrors = False

    LOG.info("CurrentStep: Initializing CAT Query Generator")
    clsCATExecute = CCATExecutionSQL(
        strProjectCode, dctParms["test_suite_id"], strTestSuite, dctParms["sql_flavor"], dctParms["max_query_chars"], minutes_offset
    )
    clsCATExecute.test_run_id = strTestRunID
    clsCATExecute.run_date = strTestTime
    clsCATExecute.table_groups_id = dctParms["table_groups_id"]
    clsCATExecute.exception_message += error_msg

<<<<<<< HEAD
    # Set Project Connection Params in common.db_bridgers from retrieved params
    LOG.info("CurrentStep: Assigning Connection Parms")
    AssignConnectParms(
        dctParms["project_code"],
        dctParms["connection_id"],
        dctParms["project_host"],
        dctParms["project_port"],
        dctParms["project_db"],
        dctParms["table_group_schema"],
        dctParms["project_user"],
        dctParms["sql_flavor"],
        dctParms["url"],
        dctParms["connect_by_url"],
        dctParms["connect_by_key"],
        dctParms["private_key"],
        dctParms["private_key_passphrase"],
        dctParms["http_path"],
        "PROJECT",
    )

=======
>>>>>>> 6e340ec1
    # START TEST EXECUTION

    if spinner:
        spinner.next()

    lstAllResults = []

    try:
        # Retrieve distinct target tables from metadata
        LOG.info("CurrentStep: Retrieving Target Tables")
        lstTables = RetrieveTargetTables(clsCATExecute)
        LOG.info("Test Tables Identified: %s", len(lstTables))

        if lstTables:
            LOG.info("CurrentStep: Aggregating CAT Tests per Table")
            for dctTable in lstTables:
                clsCATExecute.target_schema = dctTable["schema_name"]
                clsCATExecute.target_table = dctTable["table_name"]
                AggregateTableTests(clsCATExecute)

            LOG.info("CurrentStep: Retrieving CAT Tests to Run")
            lstCATParms = RetrieveTestParms(clsCATExecute)

            lstCATQueries = PrepCATQueries(clsCATExecute, lstCATParms)
            if lstCATQueries:
                LOG.info("CurrentStep: Performing CAT Tests")
                lstAllResults, lstResultColumnNames, intErrors = RunThreadedRetrievalQueryList(
                    "PROJECT", lstCATQueries, dctParms["max_threads"], spinner
                )

                if lstAllResults:
                    LOG.info("CurrentStep: Saving CAT Results")
                    # Write aggregate result records to aggregate result table at dk db
                    WriteListToDB("DKTG", lstAllResults, lstResultColumnNames, "working_agg_cat_results")
                    LOG.info("CurrentStep: Parsing CAT Results")
                    ParseCATResults(clsCATExecute)
                    LOG.info("Test results successfully parsed.")
                if intErrors > 0:
                    booErrors = True
                    cat_error_msg = f"Errors were encountered executing aggregate tests. ({intErrors} errors occurred.) Please check log."
                    LOG.warning(cat_error_msg)
                    clsCATExecute.exception_message += cat_error_msg
        else:
            LOG.info("No valid tests were available to perform")

    except Exception as e:
        booErrors = True
        sqlsplit = e.args[0].split("[SQL", 1)
        errorline = sqlsplit[0].replace("'", "''") if len(sqlsplit) > 0 else "unknown error"
        clsCATExecute.exception_message += f"{type(e).__name__}: {errorline}"
        raise

    else:
        return booErrors

    finally:
        LOG.info("Finalizing test run")
        FinalizeTestRun(clsCATExecute)<|MERGE_RESOLUTION|>--- conflicted
+++ resolved
@@ -83,29 +83,6 @@
     clsCATExecute.table_groups_id = dctParms["table_groups_id"]
     clsCATExecute.exception_message += error_msg
 
-<<<<<<< HEAD
-    # Set Project Connection Params in common.db_bridgers from retrieved params
-    LOG.info("CurrentStep: Assigning Connection Parms")
-    AssignConnectParms(
-        dctParms["project_code"],
-        dctParms["connection_id"],
-        dctParms["project_host"],
-        dctParms["project_port"],
-        dctParms["project_db"],
-        dctParms["table_group_schema"],
-        dctParms["project_user"],
-        dctParms["sql_flavor"],
-        dctParms["url"],
-        dctParms["connect_by_url"],
-        dctParms["connect_by_key"],
-        dctParms["private_key"],
-        dctParms["private_key_passphrase"],
-        dctParms["http_path"],
-        "PROJECT",
-    )
-
-=======
->>>>>>> 6e340ec1
     # START TEST EXECUTION
 
     if spinner:
