--- conflicted
+++ resolved
@@ -59,7 +59,6 @@
 pass_configuration = click.make_pass_decorator(Configuration)
 
 
-<<<<<<< HEAD
 class CliGroup(click.Group):
     def invoke(self, ctx: Context):
         try:
@@ -68,9 +67,6 @@
             LOG.exception("There was an unexpected error")
 
 
-@tui()
-=======
->>>>>>> 1cc99a81
 @click.group(
     cls=CliGroup,
     help=f"This version: {settings.VERSION} \n\nLatest version: {version_service.get_latest_version()} \n\nSchema revision: {get_schema_revision()}"
@@ -96,11 +92,7 @@
         sys.exit(1)
 
     if (
-<<<<<<< HEAD
-        ctx.invoked_subcommand not in ["run-app", "scheduler", "ui", "tui", "setup-system-db", "upgrade-system-version", "quick-start"]
-=======
-        ctx.invoked_subcommand not in ["ui", "setup-system-db", "upgrade-system-version", "quick-start"]
->>>>>>> 1cc99a81
+        ctx.invoked_subcommand not in ["run-app", "ui", "setup-system-db", "upgrade-system-version", "quick-start"]
         and not is_db_revision_up_to_date()
     ):
         click.secho("The system database schema is outdated. Automatically running the following command:", fg="red")
