--- conflicted
+++ resolved
@@ -8,11 +8,7 @@
 
 [project]
 name = "data-ops-testgen"
-<<<<<<< HEAD
-version = "2.1.8"
-=======
 version = "2.1.9"
->>>>>>> 21282951
 description = "DataKitchen Inc. Data Quality Engine"
 urls = { "homepage" = "https://datakitchen.io" }
 authors = [
@@ -248,11 +244,7 @@
 skip_empty=true
 
 [tool.bumpver]
-<<<<<<< HEAD
-current_version = "2.1.8"
-=======
 current_version = "2.1.9"
->>>>>>> 21282951
 version_pattern = "MAJOR.MINOR.PATCH[PYTAGNUM]"
 commit_message = "release: {old_version} -> {new_version}"
 commit = true
