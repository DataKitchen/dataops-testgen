# DataOps Data Quality TestGen
![apache 2.0 license Badge](https://img.shields.io/badge/License%20-%20Apache%202.0%20-%20blue) ![PRs Badge](https://img.shields.io/badge/PRs%20-%20Welcome%20-%20green) [![Latest Version](https://img.shields.io/badge/dynamic/json?url=https%3A%2F%2Fhub.docker.com%2Fv2%2Frepositories%2Fdatakitchen%2Fdataops-testgen%2Ftags%2F&query=results%5B0%5D.name&label=latest%20version&color=06A04A)](https://hub.docker.com/r/datakitchen/dataops-testgen) [![Docker Pulls](https://img.shields.io/badge/dynamic/json?url=https%3A%2F%2Fhub.docker.com%2Fv2%2Frepositories%2Fdatakitchen%2Fdataops-testgen%2F&query=pull_count&style=flat&label=docker%20pulls&color=06A04A)](https://hub.docker.com/r/datakitchen/dataops-testgen) [![Documentation](https://img.shields.io/badge/docs-On%20datakitchen.io-06A04A?style=flat)](https://docs.datakitchen.io/articles/#!dataops-testgen-help/dataops-testgen-help) [![Static Badge](https://img.shields.io/badge/Slack-Join%20Discussion-blue?style=flat&logo=slack)](https://data-observability-slack.datakitchen.io/join)

*<p style="text-align: center;">DataOps Data Quality TestGen, or "TestGen" for short, can help you find data issues so you can alert your users and notify your suppliers. It does this by delivering simple, fast data quality test generation and execution by data profiling, new dataset screening and hygiene review, algorithmic generation of data quality validation tests, ongoing production testing of new data refreshes, and continuous anomaly monitoring of datasets. TestGen is part of DataKitchen's Open Source Data Observability.</p>*

## Documentation

[DataOps TestGen Overview](https://datakitchen.io/dataops-testgen-product/)

[DataOps TestGen Documentation](https://docs.datakitchen.io/articles/dataops-testgen-help/dataops-testgen-help)

[DataOps TestGen Case Study](https://datakitchen.io/datakitchens-data-quality-testgen-found-18-quality-issues-in-a-few-minutes-including-install-time-on-data-boston-gov-building-permit-data/)

## Features

What does DataKitchen's DataOps Data Quality TestGen do? It helps you understand and <b>find data issues in new data</b>.
<p align="center">
<img alt="DatKitchen Open Source Data Quality TestGen Features - New Data" src="https://datakitchen.io/wp-content/uploads/2024/07/Screenshot-2024-07-23-at-2.22.57 PM.png" width="70%">
</p>
It constantly <b>watches your data for data quality anomalies</b> and lets you drill into problems.
<br></br>
<p align="center">
<img alt="DataKitchen Open Source Data Quality TestGen Features - Data Ingestion and Quality Testing" src="https://datakitchen.io/wp-content/uploads/2024/07/Screenshot-2024-07-23-at-2.23.07 PM.png" width="70%">
</p>
A <b>single place to manage Data Quality</b> across data sets, locations, and teams.
<br></br>
<p align="center">
<img alt="DataKitchen Open Source Data Quality TestGen Features - Single Place" src="https://datakitchen.io/wp-content/uploads/2024/07/Screenshot-dataops-testgen-centralize.png" width="70%">
</p>

## Installation

The [dk-installer](https://github.com/DataKitchen/data-observability-installer/?tab=readme-ov-file#install-the-testgen-application) program installs DataOps Data Quality TestGen.

### Install the prerequisite software

| Software                | Tested Versions               | Command to check version                |
|-------------------------|-------------------------|-------------------------------|
| [Python](https://www.python.org/downloads/) <br/>- Most Linux and macOS systems have Python pre-installed. <br/>- On Windows machines, you will need to download and install it.  <br/> Why Python?  To run the installer.   | 3.9, 3.10, 3.11, 3.12                | `python3 --version`                |
| [Docker](https://docs.docker.com/get-docker/) <br/>[Docker Compose](https://docs.docker.com/compose/install/)  <br/> Why Docker?  Docker lets you try TestGen without affecting your local software environment.  All the dependencies TestGen needs are isolated in its own container, so installation is easy and insulated.        | 25.0.3, 26.1.1, <br/> 2.24.6, 2.27.0, 2.28.1        | `docker -v` <br/> `docker compose version`         |

### Download the installer

On Unix-based operating systems, use the following command to download it to the current directory. We recommend creating a new, empty directory.

```shell
curl -o dk-installer.py 'https://raw.githubusercontent.com/DataKitchen/data-observability-installer/main/dk-installer.py'
```

* Alternatively, you can manually download the [`dk-installer.py`](https://github.com/DataKitchen/data-observability-installer/blob/main/dk-installer.py) file from the [data-observability-installer](https://github.com/DataKitchen/data-observability-installer) repository.
* All commands listed below should be run from the folder containing this file.
* For usage help and command options, run `python3 dk-installer.py --help` or `python3 dk-installer.py <command> --help`.

### Install the TestGen application

The installation downloads the latest Docker images for TestGen and deploys a new Docker Compose application. The process may take 5~10 minutes depending on your machine and network connection.

```shell
python3 dk-installer.py tg install
```

The `--port` option may be used to set a custom localhost port for the application (default: 8501).

To enable SSL for HTTPS support, use the `--ssl-cert-file` and `--ssl-key-file` options to specify local file paths to your SSL certificate and key files.

Once the installation completes, verify that you can login to the UI with the URL and credentials provided in the output.

### Optional: Run the TestGen demo setup

The [Data Observability quickstart](https://docs.datakitchen.io/articles/open-source-data-observability/data-observability-overview) walks you through DataOps Data Quality TestGen capabilities to demonstrate how it covers critical use cases for data and analytic teams.

```shell
python3 dk-installer.py tg run-demo
```

In the TestGen UI, you will see that new data profiling and test results have been generated.

<<<<<<< HEAD
=======
## Product Documentation

[DataOps Data Quality TestGen](https://docs.datakitchen.io/articles/dataops-testgen-help/dataops-testgen-help)

>>>>>>> 4b0ca165
## Useful Commands

The [dk-installer](https://github.com/DataKitchen/data-observability-installer/?tab=readme-ov-file#install-the-testgen-application) and [docker compose CLI](https://docs.docker.com/compose/reference/) can be used to operate the installed TestGen application. All commands must be run in the same folder that contains the `dk-installer.py` and `docker-compose.yml` files used by the installation.

### Remove demo data

After completing the quickstart, you can remove the demo data from the application with the following command.

```shell
python3 dk-installer.py tg delete-demo
```

### Upgrade to latest version

New releases of TestGen are announced on the `#releases` channel on [Data Observability Slack](https://data-observability-slack.datakitchen.io/join), and release notes can be found on the [DataKitchen documentation portal](https://docs.datakitchen.io/articles/#!dataops-testgen-help/testgen-release-notes/a/h1_1691719522). Use the following command to upgrade to the latest released version.

 ```shell
 python3 dk-installer.py tg upgrade
 ```

### Uninstall the application

The following command uninstalls the Docker Compose application and removes all data, containers, and images related to TestGen from your machine.

```shell
python3 dk-installer.py tg delete
```

### Access the _testgen_ CLI

The [_testgen_ command line](https://docs.datakitchen.io/articles/#!dataops-testgen-help/testgen-commands-and-details) can be accessed within the running container.

```shell
docker compose exec engine bash
```

Use `exit` to return to the regular terminal.

### Stop the application

```shell
docker compose down
```

### Restart the application

```shell
docker compose up -d
```

## What Next?

### Getting started guide
We recommend you start by going through the [Data Observability Overview Demo](https://docs.datakitchen.io/articles/open-source-data-observability/data-observability-overview).

### Support
For support requests, [join the Data Observability Slack](https://data-observability-slack.datakitchen.io/join) 👋 and post on the `#support` channel.

### Connect to your database
Follow [these instructions](https://docs.datakitchen.io/articles/#!dataops-testgen-help/connect-your-database) to improve the quality of data in your database.

### Community
Talk and learn with other data practitioners who are building with DataKitchen. Share knowledge, get help, and contribute to our open-source project.

Join our community here:

* 👋 [Join us on Slack](https://data-observability-slack.datakitchen.io/join), this is also how you get support (see above)

* 🌟 [Star us on GitHub](https://github.com/DataKitchen/data-observability-installer)

* 🐦 [Follow us on Twitter](https://twitter.com/i/flow/login?redirect_after_login=%2Fdatakitchen_io)

* 🕴️ [Follow us on LinkedIn](https://www.linkedin.com/company/datakitchen)

* 📺 [Get Free DataOps Fundamentals Certification](https://info.datakitchen.io/training-certification-dataops-fundamentals)

* 📚 [Read our blog posts](https://datakitchen.io/blog/)

* 🗃 [Sign The DataOps Manifesto](https://DataOpsManifesto.org)

* 🗃 [Sign The Data Journey Manifesto](https://DataJourneyManifesto.org)


### Contributing
For details on contributing or running the project for development, check out our [contributing guide](CONTRIBUTING.md).

### License
DataKitchen's DataOps Data Quality TestGen is Apache 2.0 licensed.<|MERGE_RESOLUTION|>--- conflicted
+++ resolved
@@ -75,13 +75,6 @@
 
 In the TestGen UI, you will see that new data profiling and test results have been generated.
 
-<<<<<<< HEAD
-=======
-## Product Documentation
-
-[DataOps Data Quality TestGen](https://docs.datakitchen.io/articles/dataops-testgen-help/dataops-testgen-help)
-
->>>>>>> 4b0ca165
 ## Useful Commands
 
 The [dk-installer](https://github.com/DataKitchen/data-observability-installer/?tab=readme-ov-file#install-the-testgen-application) and [docker compose CLI](https://docs.docker.com/compose/reference/) can be used to operate the installed TestGen application. All commands must be run in the same folder that contains the `dk-installer.py` and `docker-compose.yml` files used by the installation.
