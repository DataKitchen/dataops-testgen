# DataOps Data Quality TestGen
![apache 2.0 license Badge](https://img.shields.io/badge/License%20-%20Apache%202.0%20-%20blue) ![PRs Badge](https://img.shields.io/badge/PRs%20-%20Welcome%20-%20green) [![Latest Version](https://img.shields.io/badge/dynamic/json?url=https%3A%2F%2Fhub.docker.com%2Fv2%2Frepositories%2Fdatakitchen%2Fdataops-testgen%2Ftags%2F&query=results%5B0%5D.name&label=latest%20version&color=06A04A)](https://hub.docker.com/r/datakitchen/dataops-testgen) [![Docker Pulls](https://img.shields.io/badge/dynamic/json?url=https%3A%2F%2Fhub.docker.com%2Fv2%2Frepositories%2Fdatakitchen%2Fdataops-testgen%2F&query=pull_count&style=flat&label=docker%20pulls&color=06A04A)](https://hub.docker.com/r/datakitchen/dataops-testgen) [![Documentation](https://img.shields.io/badge/docs-On%20datakitchen.io-06A04A?style=flat)](https://docs.datakitchen.io/articles/#!dataops-testgen-help/dataops-testgen-help) [![Static Badge](https://img.shields.io/badge/Slack-Join%20Discussion-blue?style=flat&logo=slack)](https://data-observability-slack.datakitchen.io/join)

*<p style="text-align: center;">DataOps Data Quality TestGen, or "TestGen" for short, can help you find data issues so you can alert your users and notify your suppliers. It does this by delivering simple, fast data quality test generation and execution by data profiling, new dataset screening and hygiene review, algorithmic generation of data quality validation tests, ongoing production testing of new data refreshes, and continuous anomaly monitoring of datasets. TestGen is part of DataKitchen's Open Source Data Observability.</p>*

## Documentation

[DataOps TestGen Overview](https://datakitchen.io/dataops-testgen-product/)

[DataOps TestGen Documentation](https://docs.datakitchen.io/articles/dataops-testgen-help/dataops-testgen-help)

[DataOps TestGen Case Study](https://datakitchen.io/datakitchens-data-quality-testgen-found-18-quality-issues-in-a-few-minutes-including-install-time-on-data-boston-gov-building-permit-data/)

## Features

What does DataKitchen's DataOps Data Quality TestGen do? It helps you understand and <b>find data issues in new data</b>.
<p align="center">
<img alt="DatKitchen Open Source Data Quality TestGen Features - New Data" src="https://datakitchen.io/wp-content/uploads/2024/07/Screenshot-2024-07-23-at-2.22.57 PM.png" width="70%">
</p>
It constantly <b>watches your data for data quality anomalies</b> and lets you drill into problems.
<br></br>
<p align="center">
<img alt="DataKitchen Open Source Data Quality TestGen Features - Data Ingestion and Quality Testing" src="https://datakitchen.io/wp-content/uploads/2024/07/Screenshot-2024-07-23-at-2.23.07 PM.png" width="70%">
</p>
A <b>single place to manage Data Quality</b> across data sets, locations, and teams.
<br></br>
<p align="center">
<img alt="DataKitchen Open Source Data Quality TestGen Features - Single Place" src="https://datakitchen.io/wp-content/uploads/2024/07/Screenshot-dataops-testgen-centralize.png" width="70%">
</p>

## Installation with dk-installer (recommended)

The [dk-installer](https://github.com/DataKitchen/data-observability-installer/?tab=readme-ov-file#install-the-testgen-application) program installs DataOps Data Quality TestGen as a [Docker Compose](https://docs.docker.com/compose/) application. This is the recommended mode of installation as Docker encapsulates and isolates the application from other software on your machine and does not require you to manage Python dependencies.

### Install the prerequisite software

| Software                | Tested Versions               | Command to check version                |
|-------------------------|-------------------------|-------------------------------|
| [Python](https://www.python.org/downloads/) <br/>- Most Linux and macOS systems have Python pre-installed. <br/>- On Windows machines, you will need to download and install it.  <br/> Why Python?  To run the installer.       | 3.9, 3.10, 3.11, 3.12                | `python3 --version`                |
| [Docker](https://docs.docker.com/get-docker/) <br/>[Docker Compose](https://docs.docker.com/compose/install/)  <br/> Why Docker?  Docker lets you try TestGen without affecting your local software environment.  All the dependencies TestGen needs are isolated in its own container, so installation is easy and insulated.  | 25.0.3, 26.1.1, <br/> 2.24.6, 2.27.0, 2.28.1        | `docker -v` <br/> `docker compose version`         |

### Download the installer

On Unix-based operating systems, use the following command to download it to the current directory. We recommend creating a new, empty directory.

```shell
curl -o dk-installer.py 'https://raw.githubusercontent.com/DataKitchen/data-observability-installer/main/dk-installer.py'
```

* Alternatively, you can manually download the [`dk-installer.py`](https://github.com/DataKitchen/data-observability-installer/blob/main/dk-installer.py) file from the [data-observability-installer](https://github.com/DataKitchen/data-observability-installer) repository.
* All commands listed below should be run from the folder containing this file.
* For usage help and command options, run `python3 dk-installer.py --help` or `python3 dk-installer.py <command> --help`.

### Install the TestGen application

The installation downloads the latest Docker images for TestGen and deploys a new Docker Compose application. The process may take 5~10 minutes depending on your machine and network connection.

```shell
python3 dk-installer.py tg install
```

The `--port` option may be used to set a custom localhost port for the application (default: 8501).

To enable SSL for HTTPS support, use the `--ssl-cert-file` and `--ssl-key-file` options to specify local file paths to your SSL certificate and key files.

Once the installation completes, verify that you can login to the UI with the URL and credentials provided in the output.

### Optional: Run the TestGen demo setup

The [Data Observability quickstart](https://docs.datakitchen.io/articles/open-source-data-observability/data-observability-overview) walks you through DataOps Data Quality TestGen capabilities to demonstrate how it covers critical use cases for data and analytic teams.

```shell
python3 dk-installer.py tg run-demo
```

In the TestGen UI, you will see that new data profiling and test results have been generated.

<<<<<<< HEAD
## Installation with pip

As an alternative to the Docker Compose [installation with dk-installer (recommended)](#installation-with-dk-installer-recommended), DataOps Data Quality TestGen can also be installed as a Python package via [pip](https://pip.pypa.io/en/stable/). This mode of installation uses the [dataops-testgen](https://pypi.org/project/dataops-testgen/) package published to PyPI, and it requires a PostgreSQL instance to be provisioned for the application database.

### Install the prerequisite software

| Software                                                                                                                                                                         | Tested Versions  | Command to check version               |
|----------------------------------------------------------------------------------------------------------------------------------------------------------------------------------|------------------|------------------------------|
| [Python](https://www.python.org/downloads/) <br/>- Most Linux and macOS systems have Python pre-installed. <br/>- On Windows machines, you will need to download and install it. | 3.10, 3.11, 3.12 | `python3 --version`               |
| [PostgreSQL](https://www.postgresql.org/download/)                                                                                                                                                                     | 14.1, 15.8, 16.4       | `psql --version`|

### Install the TestGen package

We recommend using a Python virtual environment to avoid any dependency conflicts with other applications installed on your machine. The [venv](https://docs.python.org/3/library/venv.html#creating-virtual-environments) module, which is part of the Python standard library, or other third-party tools, like [virtualenv](https://virtualenv.pypa.io/en/latest/) or [conda](https://docs.conda.io/en/latest/), can be used.

Create and activate a virtual environment with a TestGen-compatible version of Python (`>=3.10`). The steps may vary based on your operating system and Python installation - the [Python packaging user guide](https://packaging.python.org/en/latest/tutorials/installing-packages/) is a useful reference.

_On Linux/Mac_
```shell
python3 -m venv venv
source venv/bin/activate
```

_On Windows_
```powershell
py -3.10 -m venv venv
venv\Scripts\activate
```

Within the virtual environment, install the TestGen package with pip.
```shell
pip install dataops-testgen
```

Verify that the [_testgen_ command line](https://docs.datakitchen.io/articles/#!dataops-testgen-help/testgen-commands-and-details) works.
```shell
testgen --help
```

### Set up the application database in PostgresSQL

Create a `local.env` file with the following environment variables, replacing the `<value>` placeholders with appropriate values. Refer to the [TestGen Configuration](docs/configuration.md) document for more details, defaults, and other supported configuration.
```shell
# Connection parameters for the PostgreSQL server
export TG_METADATA_DB_HOST=<postgres_hostname>
export TG_METADATA_DB_PORT=<postgres_port>

# Connection credentials for the PostgreSQL server
# This role must have privileges to create roles, users, database and schema so that the application database can be initialized
export TG_METADATA_DB_USER=<postgres_username>
export TG_METADATA_DB_PASSWORD=<postgres_password>

# Set a password and arbitrary string (the "salt") to be used for encrypting secrets in the application database
export TG_DECRYPT_PASSWORD=<encryption_password>
export TG_DECRYPT_SALT=<encryption_salt>

# Set credentials for the default admin user to be created for TestGen
export TESTGEN_USERNAME=<username>
export TESTGEN_PASSWORD=<password>

# Set an accessible path for storing application logs
export TESTGEN_LOG_FILE_PATH=<path_for_logs>
```

Source the file to apply the environment variables. For the Windows equivalent, refer to [this guide](https://bennett4.medium.com/windows-alternative-to-source-env-for-setting-environment-variables-606be2a6d3e1).
```shell
source local.env
```

Make sure the PostgreSQL database server is up and running. Initialize the application database for TestGen. 
```shell
testgen setup-system-db --yes
```

### Run the TestGen UI

Run the following command to start the TestGen UI. It will open the browser at [http://localhost:8501](http://localhost:8501).

```shell
testgen ui run
```

Verify that you can login to the UI with the `TESTGEN_USERNAME` and `TESTGEN_PASSWORD` values that you configured in the environment variables.

### Optional: Run the TestGen demo setup

The [Data Observability quickstart](https://docs.datakitchen.io/articles/open-source-data-observability/data-observability-overview) walks you through DataOps Data Quality TestGen capabilities to demonstrate how it covers critical use cases for data and analytic teams.

```shell
testgen quick-start --delete-target-db
testgen run-profile --table-group-id 0ea85e17-acbe-47fe-8394-9970725ad37d
testgen run-test-generation --table-group-id 0ea85e17-acbe-47fe-8394-9970725ad37d
testgen run-tests --project-key DEFAULT --test-suite-key default-suite-1
testgen quick-start --simulate-fast-forward
```

In the TestGen UI, you will see that new data profiling and test results have been generated.


## Product Documentation

[DataOps Data Quality TestGen](https://docs.datakitchen.io/articles/dataops-testgen-help/dataops-testgen-help)

=======
>>>>>>> 72b3f39b
## Useful Commands

The [dk-installer](https://github.com/DataKitchen/data-observability-installer/?tab=readme-ov-file#install-the-testgen-application) and [docker compose CLI](https://docs.docker.com/compose/reference/) can be used to operate the TestGen application installed using dk-installer. All commands must be run in the same folder that contains the `dk-installer.py` and `docker-compose.yml` files used by the installation.

### Remove demo data

After completing the quickstart, you can remove the demo data from the application with the following command.

```shell
python3 dk-installer.py tg delete-demo
```

### Upgrade to latest version

New releases of TestGen are announced on the `#releases` channel on [Data Observability Slack](https://data-observability-slack.datakitchen.io/join), and release notes can be found on the [DataKitchen documentation portal](https://docs.datakitchen.io/articles/#!dataops-testgen-help/testgen-release-notes/a/h1_1691719522). Use the following command to upgrade to the latest released version.

 ```shell
 python3 dk-installer.py tg upgrade
 ```

### Uninstall the application

The following command uninstalls the Docker Compose application and removes all data, containers, and images related to TestGen from your machine.

```shell
python3 dk-installer.py tg delete
```

### Access the _testgen_ CLI

The [_testgen_ command line](https://docs.datakitchen.io/articles/#!dataops-testgen-help/testgen-commands-and-details) can be accessed within the running container.

```shell
docker compose exec engine bash
```

Use `exit` to return to the regular terminal.

### Stop the application

```shell
docker compose down
```

### Restart the application

```shell
docker compose up -d
```

## What Next?

### Getting started guide
We recommend you start by going through the [Data Observability Overview Demo](https://docs.datakitchen.io/articles/open-source-data-observability/data-observability-overview).

### Support
For support requests, [join the Data Observability Slack](https://data-observability-slack.datakitchen.io/join) 👋 and post on the `#support` channel.

### Connect to your database
Follow [these instructions](https://docs.datakitchen.io/articles/#!dataops-testgen-help/connect-your-database) to improve the quality of data in your database.

### Community
Talk and learn with other data practitioners who are building with DataKitchen. Share knowledge, get help, and contribute to our open-source project.

Join our community here:

* 👋 [Join us on Slack](https://data-observability-slack.datakitchen.io/join), this is also how you get support (see above)

* 🌟 [Star us on GitHub](https://github.com/DataKitchen/data-observability-installer)

* 🐦 [Follow us on Twitter](https://twitter.com/i/flow/login?redirect_after_login=%2Fdatakitchen_io)

* 🕴️ [Follow us on LinkedIn](https://www.linkedin.com/company/datakitchen)

* 📺 [Get Free DataOps Fundamentals Certification](https://info.datakitchen.io/training-certification-dataops-fundamentals)

* 📚 [Read our blog posts](https://datakitchen.io/blog/)

* 🗃 [Sign The DataOps Manifesto](https://DataOpsManifesto.org)

* 🗃 [Sign The Data Journey Manifesto](https://DataJourneyManifesto.org)


### Contributing
For details on contributing or running the project for development, check out our [contributing guide](CONTRIBUTING.md).

### License
DataKitchen's DataOps Data Quality TestGen is Apache 2.0 licensed.<|MERGE_RESOLUTION|>--- conflicted
+++ resolved
@@ -75,7 +75,6 @@
 
 In the TestGen UI, you will see that new data profiling and test results have been generated.
 
-<<<<<<< HEAD
 ## Installation with pip
 
 As an alternative to the Docker Compose [installation with dk-installer (recommended)](#installation-with-dk-installer-recommended), DataOps Data Quality TestGen can also be installed as a Python package via [pip](https://pip.pypa.io/en/stable/). This mode of installation uses the [dataops-testgen](https://pypi.org/project/dataops-testgen/) package published to PyPI, and it requires a PostgreSQL instance to be provisioned for the application database.
@@ -174,13 +173,6 @@
 
 In the TestGen UI, you will see that new data profiling and test results have been generated.
 
-
-## Product Documentation
-
-[DataOps Data Quality TestGen](https://docs.datakitchen.io/articles/dataops-testgen-help/dataops-testgen-help)
-
-=======
->>>>>>> 72b3f39b
 ## Useful Commands
 
 The [dk-installer](https://github.com/DataKitchen/data-observability-installer/?tab=readme-ov-file#install-the-testgen-application) and [docker compose CLI](https://docs.docker.com/compose/reference/) can be used to operate the TestGen application installed using dk-installer. All commands must be run in the same folder that contains the `dk-installer.py` and `docker-compose.yml` files used by the installation.
